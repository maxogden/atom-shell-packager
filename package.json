{
  "name": "@electron/packager",
  "version": "0.0.0-development",
  "description": "Customize and package your Electron app with OS-specific bundles (.app, .exe, etc.) via JS or CLI",
  "main": "dist/index.js",
  "types": "dist/index.d.ts",
  "bin": {
    "electron-packager": "bin/electron-packager.js"
  },
  "repository": {
    "type": "git",
    "url": "git+https://github.com/electron/packager.git"
  },
  "author": "Mark Lee",
  "license": "BSD-2-Clause",
  "bugs": {
    "url": "https://github.com/electron/packager/issues"
  },
  "homepage": "https://github.com/electron/packager",
  "files": [
    "collaborators.md",
    "bin",
    "docs/*.md",
    "dist",
    "src/targets.js",
    "usage.txt"
  ],
  "dependencies": {
    "@electron/asar": "^3.2.1",
    "@electron/get": "^3.0.0",
    "@electron/notarize": "^2.1.0",
    "@electron/osx-sign": "^1.0.5",
    "@electron/universal": "^2.0.1",
    "@electron/windows-sign": "^1.0.0",
    "debug": "^4.0.1",
    "extract-zip": "^2.0.0",
    "filenamify": "^4.1.0",
    "fs-extra": "^11.1.0",
    "galactus": "^1.0.0",
    "get-package-info": "^1.0.0",
    "junk": "^3.1.0",
    "parse-author": "^2.0.0",
    "plist": "^3.0.0",
    "resedit": "^2.0.0",
    "resolve": "^1.1.6",
    "semver": "^7.1.3",
    "yargs-parser": "^21.1.1"
  },
  "devDependencies": {
    "@types/debug": "^4.1.10",
    "@types/fs-extra": "^11.0.3",
    "@types/parse-author": "^2.0.2",
    "@types/plist": "^3.0.4",
    "@types/resolve": "^1.20.4",
    "@types/yargs-parser": "^21.0.2",
    "@typescript-eslint/eslint-plugin": "^7.0.0",
    "@typescript-eslint/parser": "^6.9.1",
    "ava": "^3.10.1",
    "buffer-equal": "^1.0.0",
    "codecov": "^3.0.0",
    "copyfiles": "^2.4.1",
    "eslint": "^8.52.0",
    "eslint-config-standard": "^16.0.0",
    "eslint-plugin-ava": "^14.0.0",
    "eslint-plugin-import": "^2.22.1",
    "eslint-plugin-node": "^11.0.0",
    "eslint-plugin-promise": "^5.1.0",
    "lodash": "^4.17.21",
    "nyc": "^15.0.0",
    "pkg-up": "^4.0.0",
<<<<<<< HEAD
    "sinon": "^17.0.0",
    "typedoc": "~0.25.4",
=======
    "sinon": "^18.0.0",
    "typedoc": "^0.25.4",
>>>>>>> 2f92bbde
    "typescript": "^5.2.2"
  },
  "engines": {
    "node": ">= 16.13.0"
  },
  "scripts": {
    "ava": "ava test/index.js",
    "build": "tsc",
    "postbuild": "copyfiles -f ./temp/targets.js ./src",
    "codecov": "nyc report --reporter=text-lcov > coverage.lcov && codecov",
    "coverage": "nyc ava test/index.js",
    "docs:build": "npx typedoc",
    "lint": "eslint --ext .ts .",
    "prepublish": "npm run build",
    "pretest": "npm run build",
    "test": "npm run lint && npm run coverage"
  },
  "directories": {
    "test": "test"
  },
  "keywords": [
    "electron",
    "packager",
    "bundler",
    "app"
  ],
  "ava": {
    "timeout": "60s"
  },
  "funding": {
    "url": "https://github.com/electron/packager?sponsor=1"
  },
  "resolutions": {
    "got": "11.8.5"
  }
}<|MERGE_RESOLUTION|>--- conflicted
+++ resolved
@@ -68,13 +68,8 @@
     "lodash": "^4.17.21",
     "nyc": "^15.0.0",
     "pkg-up": "^4.0.0",
-<<<<<<< HEAD
-    "sinon": "^17.0.0",
+    "sinon": "^18.0.0",
     "typedoc": "~0.25.4",
-=======
-    "sinon": "^18.0.0",
-    "typedoc": "^0.25.4",
->>>>>>> 2f92bbde
     "typescript": "^5.2.2"
   },
   "engines": {
