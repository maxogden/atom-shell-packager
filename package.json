{
  "name": "@electron/packager",
  "version": "0.0.0-development",
  "description": "Customize and package your Electron app with OS-specific bundles (.app, .exe, etc.) via JS or CLI",
  "main": "dist/index.js",
  "types": "dist/index.d.ts",
  "bin": {
    "electron-packager": "bin/electron-packager.js"
  },
  "repository": {
    "type": "git",
    "url": "git+https://github.com/electron/packager.git"
  },
  "author": "Mark Lee",
  "license": "BSD-2-Clause",
  "bugs": {
    "url": "https://github.com/electron/packager/issues"
  },
  "homepage": "https://github.com/electron/packager",
  "files": [
    "collaborators.md",
    "bin",
    "docs/*.md",
    "dist",
    "src/targets.js",
    "usage.txt"
  ],
  "dependencies": {
    "@electron/asar": "^3.2.13",
    "@electron/get": "^3.0.0",
    "@electron/notarize": "^2.1.0",
    "@electron/osx-sign": "^1.0.5",
    "@electron/universal": "^2.0.1",
    "@electron/windows-sign": "^1.0.0",
    "debug": "^4.0.1",
    "extract-zip": "^2.0.0",
    "filenamify": "^4.1.0",
    "fs-extra": "^11.1.0",
    "galactus": "^1.0.0",
    "get-package-info": "^1.0.0",
    "junk": "^3.1.0",
    "parse-author": "^2.0.0",
    "plist": "^3.0.0",
    "resedit": "^2.0.0",
    "resolve": "^1.1.6",
    "semver": "^7.1.3",
    "yargs-parser": "^21.1.1"
  },
  "devDependencies": {
    "@types/debug": "^4.1.10",
    "@types/fs-extra": "^11.0.3",
    "@types/parse-author": "^2.0.2",
    "@types/plist": "^3.0.4",
    "@types/resolve": "^1.20.4",
    "@types/semver": "^7.5.8",
    "@types/yargs-parser": "^21.0.2",
    "@typescript-eslint/eslint-plugin": "7.2.0",
    "@typescript-eslint/parser": "^6.9.1",
    "ava": "^3.10.1",
    "buffer-equal": "^1.0.0",
    "copyfiles": "^2.4.1",
    "eslint": "^8.52.0",
    "eslint-plugin-ava": "^14.0.0",
    "eslint-plugin-import": "^2.22.1",
    "eslint-plugin-node": "^11.0.0",
    "eslint-plugin-promise": "^6.2.0",
    "lodash": "^4.17.21",
    "nyc": "^15.0.0",
    "pkg-up": "^4.0.0",
    "sinon": "^18.0.0",
    "typedoc": "~0.25.4",
    "typescript": "^5.2.2"
  },
  "engines": {
    "node": ">= 16.13.0"
  },
  "publishConfig": {
    "provenance": true
  },
  "scripts": {
    "ava": "ava test/index.js",
    "build": "tsc",
    "postbuild": "copyfiles -f ./temp/targets.js ./src",
    "coverage": "nyc ava test/index.js",
<<<<<<< HEAD
    "docs:build": "npx typedoc",
=======
    "coverage:report": "nyc report --reporter=text-lcov > coverage.lcov",
    "docs:build": "node test/ci/build_docs.js",
>>>>>>> 372911bf
    "lint": "eslint .",
    "prepublish": "npm run build",
    "pretest": "npm run build",
    "test": "npm run lint && npm run coverage"
  },
  "directories": {
    "test": "test"
  },
  "keywords": [
    "electron",
    "packager",
    "bundler",
    "app"
  ],
  "ava": {
    "timeout": "120s"
  },
  "funding": {
    "url": "https://github.com/electron/packager?sponsor=1"
  },
  "resolutions": {
    "got": "11.8.5"
  }
}<|MERGE_RESOLUTION|>--- conflicted
+++ resolved
@@ -82,12 +82,8 @@
     "build": "tsc",
     "postbuild": "copyfiles -f ./temp/targets.js ./src",
     "coverage": "nyc ava test/index.js",
-<<<<<<< HEAD
+    "coverage:report": "nyc report --reporter=text-lcov > coverage.lcov",
     "docs:build": "npx typedoc",
-=======
-    "coverage:report": "nyc report --reporter=text-lcov > coverage.lcov",
-    "docs:build": "node test/ci/build_docs.js",
->>>>>>> 372911bf
     "lint": "eslint .",
     "prepublish": "npm run build",
     "pretest": "npm run build",
