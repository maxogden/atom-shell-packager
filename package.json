{
  "name": "@electron/packager",
  "version": "0.0.0-development",
  "description": "Customize and package your Electron app with OS-specific bundles (.app, .exe, etc.) via JS or CLI",
  "main": "dist/index.js",
  "types": "dist/index.d.ts",
  "bin": {
    "electron-packager": "bin/electron-packager.js"
  },
  "repository": {
    "type": "git",
    "url": "git+https://github.com/electron/packager.git"
  },
  "author": "Mark Lee",
  "license": "BSD-2-Clause",
  "bugs": {
    "url": "https://github.com/electron/packager/issues"
  },
  "homepage": "https://github.com/electron/packager",
  "files": [
    "collaborators.md",
    "bin",
    "docs/*.md",
    "dist",
    "src/targets.js",
    "usage.txt"
  ],
  "dependencies": {
    "@electron/asar": "^3.2.1",
    "@electron/get": "^3.0.0",
    "@electron/notarize": "^2.1.0",
    "@electron/osx-sign": "^1.0.5",
    "@electron/universal": "^2.0.1",
    "@electron/windows-sign": "^1.0.0",
    "debug": "^4.0.1",
    "extract-zip": "^2.0.0",
    "filenamify": "^4.1.0",
    "fs-extra": "^11.1.0",
    "galactus": "^1.0.0",
    "get-package-info": "^1.0.0",
    "junk": "^3.1.0",
    "parse-author": "^2.0.0",
    "plist": "^3.0.0",
    "resedit": "^2.0.0",
    "resolve": "^1.1.6",
    "semver": "^7.1.3",
    "yargs-parser": "^21.1.1"
  },
  "devDependencies": {
    "@types/debug": "^4.1.10",
    "@types/fs-extra": "^11.0.3",
    "@types/parse-author": "^2.0.2",
    "@types/plist": "^3.0.4",
    "@types/resolve": "^1.20.4",
    "@types/semver": "^7.5.8",
    "@types/yargs-parser": "^21.0.2",
    "@typescript-eslint/eslint-plugin": "7.2.0",
    "@typescript-eslint/parser": "^6.9.1",
    "ava": "^3.10.1",
    "buffer-equal": "^1.0.0",
    "codecov": "^3.0.0",
    "copyfiles": "^2.4.1",
    "eslint": "^8.52.0",
    "eslint-plugin-ava": "^14.0.0",
    "eslint-plugin-import": "^2.22.1",
    "eslint-plugin-node": "^11.0.0",
    "eslint-plugin-promise": "^6.2.0",
    "lodash": "^4.17.21",
    "nyc": "^15.0.0",
    "pkg-up": "^4.0.0",
    "sinon": "^18.0.0",
    "typedoc": "~0.25.4",
    "typescript": "^5.2.2"
  },
  "engines": {
    "node": ">= 16.13.0"
  },
  "scripts": {
    "ava": "ava test/index.js",
    "build": "tsc",
    "postbuild": "copyfiles -f ./temp/targets.js ./src",
    "codecov": "nyc report --reporter=text-lcov > coverage.lcov && codecov",
    "coverage": "nyc ava test/index.js",
<<<<<<< HEAD
    "docs:build": "npx typedoc",
    "lint": "eslint --ext .ts .",
=======
    "docs:build": "node test/ci/build_docs.js",
    "lint": "eslint .",
>>>>>>> e94088db
    "prepublish": "npm run build",
    "pretest": "npm run build",
    "test": "npm run lint && npm run coverage"
  },
  "directories": {
    "test": "test"
  },
  "keywords": [
    "electron",
    "packager",
    "bundler",
    "app"
  ],
  "ava": {
    "timeout": "120s"
  },
  "funding": {
    "url": "https://github.com/electron/packager?sponsor=1"
  },
  "resolutions": {
    "got": "11.8.5"
  }
}<|MERGE_RESOLUTION|>--- conflicted
+++ resolved
@@ -81,13 +81,8 @@
     "postbuild": "copyfiles -f ./temp/targets.js ./src",
     "codecov": "nyc report --reporter=text-lcov > coverage.lcov && codecov",
     "coverage": "nyc ava test/index.js",
-<<<<<<< HEAD
     "docs:build": "npx typedoc",
-    "lint": "eslint --ext .ts .",
-=======
-    "docs:build": "node test/ci/build_docs.js",
     "lint": "eslint .",
->>>>>>> e94088db
     "prepublish": "npm run build",
     "pretest": "npm run build",
     "test": "npm run lint && npm run coverage"
