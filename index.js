--- conflicted
+++ resolved
@@ -55,14 +55,9 @@
     var pl1 = plist.parse(fs.readFileSync(paths.info1).toString())
     var pl2 = plist.parse(fs.readFileSync(paths.info2).toString())
 
-<<<<<<< HEAD
     var bundleId = opts['app-bundle-id'] || 'com.electron.' + opts.name.toLowerCase()
     var bundleHelperId = opts['helper-bundle-id'] || 'com.electron.' + opts.name.toLowerCase() + '.helper'
-=======
-    var bundleId = opts['app-bundle-id'] || 'com.atom-shell.' + opts.name.toLowerCase()
-    var bundleHelperId = opts['helper-bundle-id'] || 'com.atom-shell.' + opts.name.toLowerCase() + '.helper'
     var appVersion = opts['app-version']
->>>>>>> 40f881a7
 
     pl1.CFBundleDisplayName = opts.name
     pl1.CFBundleIdentifier = bundleId
