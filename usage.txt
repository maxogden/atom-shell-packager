Usage: electron-packager <sourcedir> <appname> --platform=<platform> --arch=<arch>

Required options

sourcedir          the base directory of the application source
platform           all, or one or more of: darwin, linux, mas, win32 (comma-delimited if multiple)
arch               all, ia32, x64

Example            electron-packager ./ --platform=darwin --arch=x64

Optional options

appname            the name of the app, if it needs to be different from the "productName" or "name" in the nearest package.json

* All platforms *

all                equivalent to --platform=all --arch=all
app-copyright      human-readable copyright line for the app
app-version        release version to set for the app
asar               packages the source code within your app into an archive
asar-unpack        unpacks the files to app.asar.unpacked directory whose filenames regex .match this string
asar-unpack-dir    unpacks the dir to app.asar.unpacked directory whose names match this string. It's relative to the <sourcedir>.
                   For example, `--asar-unpack-dir=sub_dir` will unpack the directory `/<sourcedir>/sub_dir`.
build-version      build version to set for the app
cache              directory of cached Electron downloads. Defaults to '$HOME/.electron'
                   (Deprecated, use --download.cache instead)
download           a list of sub-options to pass to electron-download. They are specified via dot
                   notation, e.g., --download.cache=/tmp/cache
                   Properties supported:
                   - cache: directory of cached Electron downloads. Defaults to '$HOME/.electron'
                   - mirror: alternate URL to download Electron zips
                   - strictSSL: whether SSL certs are required to be valid when downloading
                     Electron. Defaults to true, use --download.strictSSL=false to disable checks.
icon               the icon file to use as the icon for the app. Note: Format depends on platform.
ignore             do not copy files into app whose filenames regex .match this string
out                the dir to put the app into at the end. defaults to current working dir
overwrite          if output directory for a platform already exists, replaces it rather than skipping it
prune              runs `npm prune --production` on the app
<<<<<<< HEAD
protocol           (Array - iOS, OS X) contains an array of dictionaries, each of which describes the URL schemes (http, ftp, and so on) supported by the app
                   These can be specified on the command line via dot notation,
                   e.g. --protocol.scheme="scheme" --protocol.name="com.company.app" --protocol.role="Editor"
                   Keys supported:
                   - scheme
                   - name
                   - role
sign               should contain the identity to be used when running `codesign` (only for building for the darwin platform, on OS X)
=======
>>>>>>> 009d509c
strict-ssl         whether SSL certificates are required to be valid when downloading Electron.
                   It defaults to true, use --strict-ssl=false to disable checks.
                   (Deprecated, use --download.strictSSL instead)
tmpdir             temp directory. Defaults to system temp directory, use --tmpdir=false to disable use of a temporary directory.
version            the version of Electron that is being packaged, see https://github.com/electron/electron/releases

* darwin/mas target platforms only *

app-bundle-id      bundle identifier to use in the app plist
app-category-type  the application category type
                   For example, `app-category-type=public.app-category.developer-tools` will set the application category to 'Developer Tools'.
extend-info        a plist file to append to the app plist
extra-resource     a file to copy into the app's Contents/Resources
helper-bundle-id   bundle identifier to use in the app helper plist
osx-sign           (OSX host platform only) Whether to sign the OSX app packages. You can either
                   pass --osx-sign by itself to use the default configuration, or use dot notation
                   to configure a list of sub-properties, e.g. --osx-sign.identity="My Name"

                   Properties supported:
                   - identity: should contain the identity to be used when running `codesign`
                   - entitlements: the path to entitlements used in signing
                   - entitlements-inherit: the path to the 'child' entitlements

* win32 target platform only *

version-string     a list of sub-properties used to set the application metadata embedded into the executable.
                   They are specified via dot notation,
                   e.g. --version-string.CompanyName="Company Inc." --version-string.ProductName="Product"
                   Properties supported:
                   - CompanyName
                   - FileDescription
                   - OriginalFilename
                   - ProductName
                   - InternalName
<|MERGE_RESOLUTION|>--- conflicted
+++ resolved
@@ -36,17 +36,6 @@
 out                the dir to put the app into at the end. defaults to current working dir
 overwrite          if output directory for a platform already exists, replaces it rather than skipping it
 prune              runs `npm prune --production` on the app
-<<<<<<< HEAD
-protocol           (Array - iOS, OS X) contains an array of dictionaries, each of which describes the URL schemes (http, ftp, and so on) supported by the app
-                   These can be specified on the command line via dot notation,
-                   e.g. --protocol.scheme="scheme" --protocol.name="com.company.app" --protocol.role="Editor"
-                   Keys supported:
-                   - scheme
-                   - name
-                   - role
-sign               should contain the identity to be used when running `codesign` (only for building for the darwin platform, on OS X)
-=======
->>>>>>> 009d509c
 strict-ssl         whether SSL certificates are required to be valid when downloading Electron.
                    It defaults to true, use --strict-ssl=false to disable checks.
                    (Deprecated, use --download.strictSSL instead)
@@ -80,4 +69,4 @@
                    - FileDescription
                    - OriginalFilename
                    - ProductName
-                   - InternalName
+                   - InternalName