--- conflicted
+++ resolved
@@ -60,16 +60,9 @@
                 - node/macos
                 - node/windows
               node-version:
-<<<<<<< HEAD
-                - '20.9'
-                - '18.17'
-                - '16.20'
-                - '14.21'
-=======
                 - 20.2.0
                 - 18.14.0
                 - 16.4.0
->>>>>>> 38f4f0a5
           filters:
             branches: { ignore: gh-pages }
       - cfa/release:
