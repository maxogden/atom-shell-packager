name: Publish documentation

on:
  push:
    branches:
      - main
    tags:
      - v[0-9]+.[0-9]+.[0-9]+*

permissions: {}

jobs:
  docs:
    runs-on: ubuntu-latest
    steps:
<<<<<<< HEAD
      - name: Generate GitHub App token
        uses: electron/github-app-auth-action@384fd19694fe7b6dcc9a684746c6976ad78228ae # v1.1.1
        id: generate-token
        with:
          creds: ${{ secrets.GH_APP_CREDS }}
          export-git-user: true
      - uses: actions/checkout@8ade135a41bc03ea155e62e844d188df1ea18608  # tag: v4.1.0
        with:
          token: ${{ steps.generate-token.outputs.token }}
=======
      - uses: actions/checkout@b4ffde65f46336ab88eb53be808477a3936bae11  # tag: v4.1.1
>>>>>>> c265be84
      - name: Fetch all git branches
        run: git fetch --no-tags --prune --depth=1 origin +refs/heads/*:refs/remotes/origin/*
      - uses: actions/setup-node@5e21ff4d9bc1a8cf6de233a3057d20ec6b3fb69d  # tag: v3.8.1
        with:
          node-version: lts/*
      - run: yarn install --frozen-lockfile
      - run: yarn run docs:build
      - uses: malept/github-action-gh-pages@e151760357583e2f9152f8e8c8658ceb3ccf3d64  # tag: v1.3.1
        with:
          defaultBranch: main
          docsPath: typedoc
          gitCommitEmail: ${{ env.GIT_COMMITTER_EMAIL }}
          gitCommitMessage: 'Publish [skip ci]'
          gitCommitUser: ${{ env.GIT_COMMITTER_NAME }}
          showUnderscoreFiles: true
          versionDocs: true
        env:
          GITHUB_TOKEN: ${{ steps.generate-token.outputs.token }}<|MERGE_RESOLUTION|>--- conflicted
+++ resolved
@@ -13,19 +13,15 @@
   docs:
     runs-on: ubuntu-latest
     steps:
-<<<<<<< HEAD
       - name: Generate GitHub App token
         uses: electron/github-app-auth-action@384fd19694fe7b6dcc9a684746c6976ad78228ae # v1.1.1
         id: generate-token
         with:
           creds: ${{ secrets.GH_APP_CREDS }}
           export-git-user: true
-      - uses: actions/checkout@8ade135a41bc03ea155e62e844d188df1ea18608  # tag: v4.1.0
+      - uses: actions/checkout@b4ffde65f46336ab88eb53be808477a3936bae11  # tag: v4.1.1
         with:
           token: ${{ steps.generate-token.outputs.token }}
-=======
-      - uses: actions/checkout@b4ffde65f46336ab88eb53be808477a3936bae11  # tag: v4.1.1
->>>>>>> c265be84
       - name: Fetch all git branches
         run: git fetch --no-tags --prune --depth=1 origin +refs/heads/*:refs/remotes/origin/*
       - uses: actions/setup-node@5e21ff4d9bc1a8cf6de233a3057d20ec6b3fb69d  # tag: v3.8.1
