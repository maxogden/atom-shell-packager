--- conflicted
+++ resolved
@@ -4,15 +4,13 @@
 
 [Unreleased]: https://github.com/electron/electron-packager/compare/v16.0.0...main
 
-<<<<<<< HEAD
 ### Changed
 
 * Replaced `electron-osx-sign` with `@electron/osx-sign`.  The accepted properties on the `osxSign` options object are now slightly different.  Please see the [migration guide](https://github.com/electron/osx-sign/blob/main/MIGRATION.md) for more information on these changes.
-=======
+
 ### Fixed
 
 * `ElectronAsarIntegrity` is now automatically removed from the `asar` option is disabled (#1281)
->>>>>>> c02695f8
 
 ## [16.0.0] - 2022-08-23
 
