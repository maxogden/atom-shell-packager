var common = require('./common')
var fs = require('fs-extra')
var path = require('path')
var plist = require('plist')
var series = require('run-series')
var sign = require('electron-osx-sign')

function rename (basePath, oldName, newName, cb) {
  fs.move(path.join(basePath, oldName), path.join(basePath, newName), cb)
}

function moveHelpers (frameworksPath, appName, callback) {
  series([' Helper', ' Helper EH', ' Helper NP'].map(function (suffix) {
    return function (cb) {
      var executableBasePath = path.join(frameworksPath, `Electron${suffix}.app`, 'Contents', 'MacOS')

      rename(executableBasePath, `Electron${suffix}`, appName + suffix, function (err) {
        if (err) return cb(err)
        rename(frameworksPath, `Electron${suffix}.app`, appName + suffix + '.app', cb)
      })
    }
  }), function (err) {
    callback(err)
  })
}

function filterCFBundleIdentifier (identifier) {
  // Remove special characters and allow only alphanumeric (A-Z,a-z,0-9), hyphen (-), and period (.)
  // Apple documentation: https://developer.apple.com/library/mac/documentation/General/Reference/InfoPlistKeyReference/Articles/CoreFoundationKeys.html#//apple_ref/doc/uid/20001431-102070
  return identifier.replace(/ /g, '-').replace(/[^a-zA-Z0-9.-]/g, '')
}

function createSignOpts (properties, platform, app) {
  // use default sign opts if osx-sign is true, otherwise clone osx-sign object
  var signOpts = properties === true ? {identity: null} : Object.assign({}, properties)

  // osx-sign options are handed off to sign module, but
  // with a few additions from the main options
  // user may think they can pass platform or app, but they will be ignored
  common.subOptionWarning(signOpts, 'osx-sign', 'platform', platform)
  common.subOptionWarning(signOpts, 'osx-sign', 'app', app)

  if (signOpts.binaries) {
    console.warn('WARNING: osx-sign.binaries signing will fail. Sign manually, or with electron-osx-sign.')
  }

  // Take argument osx-sign as signing identity:
  // if opts['osx-sign'] is true (bool), fallback to identity=null for
  // autodiscovery. Otherwise, provide signing certificate info.
  if (signOpts.identity === true) {
    signOpts.identity = null
  }

  return signOpts
}

module.exports = {
  createApp: function createApp (opts, templatePath, callback) {
    var appRelativePath = path.join('Electron.app', 'Contents', 'Resources', 'app')
    common.initializeApp(opts, templatePath, appRelativePath, function buildMacApp (err, tempPath) {
      if (err) return callback(err)

      var contentsPath = path.join(tempPath, 'Electron.app', 'Contents')
      var frameworksPath = path.join(contentsPath, 'Frameworks')
      var appPlistFilename = path.join(contentsPath, 'Info.plist')
      var helperPlistFilename = path.join(frameworksPath, 'Electron Helper.app', 'Contents', 'Info.plist')
      var helperEHPlistFilename = path.join(frameworksPath, 'Electron Helper EH.app', 'Contents', 'Info.plist')
      var helperNPPlistFilename = path.join(frameworksPath, 'Electron Helper NP.app', 'Contents', 'Info.plist')
      var appPlist = plist.parse(fs.readFileSync(appPlistFilename).toString())
      var helperPlist = plist.parse(fs.readFileSync(helperPlistFilename).toString())
      var helperEHPlist = plist.parse(fs.readFileSync(helperEHPlistFilename).toString())
      var helperNPPlist = plist.parse(fs.readFileSync(helperNPPlistFilename).toString())

      // Update plist files

      // If an extend-info file was supplied, copy its contents in first

      if (opts['extend-info']) {
        var extendAppPlist = plist.parse(fs.readFileSync(opts['extend-info']).toString())
        for (var key in extendAppPlist) {
          appPlist[key] = extendAppPlist[key]
        }
      }

      // Now set fields based on explicit options

      var defaultBundleName = 'com.electron.' + opts.name.toLowerCase()
      var appBundleIdentifier = filterCFBundleIdentifier(opts['app-bundle-id'] || defaultBundleName)
      var helperBundleIdentifier = filterCFBundleIdentifier(opts['helper-bundle-id'] || appBundleIdentifier + '.helper')

      var appVersion = opts['app-version']
      var buildVersion = opts['build-version']
      var appCategoryType = opts['app-category-type']
      var humanReadableCopyright = opts['app-copyright']

      appPlist.CFBundleDisplayName = opts.name
      appPlist.CFBundleIdentifier = appBundleIdentifier
      appPlist.CFBundleName = opts.name
      helperPlist.CFBundleDisplayName = opts.name + ' Helper'
      helperPlist.CFBundleIdentifier = helperBundleIdentifier
      appPlist.CFBundleExecutable = opts.name
      helperPlist.CFBundleName = opts.name
      helperPlist.CFBundleExecutable = opts.name + ' Helper'
      helperEHPlist.CFBundleDisplayName = opts.name + ' Helper EH'
      helperEHPlist.CFBundleIdentifier = helperBundleIdentifier + '.EH'
      helperEHPlist.CFBundleName = opts.name + ' Helper EH'
      helperEHPlist.CFBundleExecutable = opts.name + ' Helper EH'
      helperNPPlist.CFBundleDisplayName = opts.name + ' Helper NP'
      helperNPPlist.CFBundleIdentifier = helperBundleIdentifier + '.NP'
      helperNPPlist.CFBundleName = opts.name + ' Helper NP'
      helperNPPlist.CFBundleExecutable = opts.name + ' Helper NP'

      if (appVersion) {
        appPlist.CFBundleShortVersionString = appPlist.CFBundleVersion = '' + appVersion
      }

      if (buildVersion) {
        appPlist.CFBundleVersion = '' + buildVersion
      }

<<<<<<< HEAD
      if (opts.protocols) {
        helperPlist.CFBundleURLTypes = appPlist.CFBundleURLTypes = opts.protocols.map(function (protocol) {
	      var role = protocol.role
          if ((role != null) || ['Editor', 'Viewer', 'Shell', 'None'].indexOf(role) === -1) {
            role = 'None';
          }
=======
      if (opts.protocols && opts.protocols.length) {
        appPlist.CFBundleURLTypes = opts.protocols.map(function (protocol) {
>>>>>>> 009d509c
          return {
            CFBundleURLName: protocol.name,
			CFBundleTypeRole: role,
            CFBundleURLSchemes: [].concat(protocol.schemes)
          }
        })
      }

      if (appCategoryType) {
        appPlist.LSApplicationCategoryType = appCategoryType
      }

      if (humanReadableCopyright) {
        appPlist.NSHumanReadableCopyright = humanReadableCopyright
      }

      fs.writeFileSync(appPlistFilename, plist.build(appPlist))
      fs.writeFileSync(helperPlistFilename, plist.build(helperPlist))
      fs.writeFileSync(helperEHPlistFilename, plist.build(helperEHPlist))
      fs.writeFileSync(helperNPPlistFilename, plist.build(helperNPPlist))

      var operations = []

      // Copy in the icon, if supplied
      if (opts.icon) {
        operations.push(function (cb) {
          common.normalizeExt(opts.icon, '.icns', function (err, icon) {
            if (err) {
              // Ignore error if icon doesn't exist, in case it's only available for other OS
              cb(null)
            } else {
              fs.copy(icon, path.join(contentsPath, 'Resources', appPlist.CFBundleIconFile), cb)
            }
          })
        })
      }

      // Copy in any other extras
      var extras = opts['extra-resource']
      if (extras) {
        if (!Array.isArray(extras)) extras = [extras]
        extras.forEach(function (val) {
          operations.push(function (cb) {
            fs.copy(val, path.join(contentsPath, 'Resources', path.basename(val)), cb)
          })
        })
      }

      // Rename the Contents/MacOS/Electron binary
      operations.push(function (cb) {
        rename(path.join(contentsPath, 'MacOS'), 'Electron', appPlist.CFBundleExecutable, cb)
      })

      // Move Helper apps/executables, then top-level .app
      var finalAppPath = path.join(tempPath, `${opts.name}.app`)
      operations.push(function (cb) {
        moveHelpers(frameworksPath, opts.name, cb)
      }, function (cb) {
        fs.move(path.dirname(contentsPath), finalAppPath, cb)
      })

      if ((opts.platform === 'all' || opts.platform === 'mas') && opts['osx-sign'] === undefined) {
        console.warn('WARNING: signing is required for mas builds. Provide the osx-sign option, or manually sign the app later.')
      }

      if (opts['osx-sign']) {
        operations.push(function (cb) {
          sign(createSignOpts(opts['osx-sign'], opts.platform, finalAppPath), function (err) {
            if (err) {
              // Although not signed successfully, the application is packed.
              console.warn('Code sign failed; please retry manually.', err)
            }
            cb()
          })
        })
      }
	  
	  

      series(operations, function (err) {
        if (err) return callback(err)
        common.moveApp(opts, tempPath, callback)
      })
    })
  },
  createSignOpts: createSignOpts,
  filterCFBundleIdentifier: filterCFBundleIdentifier
}<|MERGE_RESOLUTION|>--- conflicted
+++ resolved
@@ -118,20 +118,10 @@
         appPlist.CFBundleVersion = '' + buildVersion
       }
 
-<<<<<<< HEAD
-      if (opts.protocols) {
-        helperPlist.CFBundleURLTypes = appPlist.CFBundleURLTypes = opts.protocols.map(function (protocol) {
-	      var role = protocol.role
-          if ((role != null) || ['Editor', 'Viewer', 'Shell', 'None'].indexOf(role) === -1) {
-            role = 'None';
-          }
-=======
       if (opts.protocols && opts.protocols.length) {
         appPlist.CFBundleURLTypes = opts.protocols.map(function (protocol) {
->>>>>>> 009d509c
           return {
             CFBundleURLName: protocol.name,
-			CFBundleTypeRole: role,
             CFBundleURLSchemes: [].concat(protocol.schemes)
           }
         })
@@ -205,8 +195,6 @@
           })
         })
       }
-	  
-	  
 
       series(operations, function (err) {
         if (err) return callback(err)
